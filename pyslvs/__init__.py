--- conflicted
+++ resolved
@@ -2,55 +2,6 @@
 
 """Kernel of Pyslvs."""
 
-<<<<<<< HEAD
-__author__ = "Yuan Chang"
-__copyright__ = "Copyright (C) 2016-2020"
-__license__ = "AGPL"
-__email__ = "pyslvs@gmail.com"
-__version__ = "20.02.0.dev0"
-
-from .expression import get_vlinks, VJoint, VPoint, VLink, Coordinate
-from .bfgs import SolverSystem
-from .triangulation import vpoints_configure, ExpressionStack
-from .tinycadlib import (
-    plap,
-    pllp,
-    plpp,
-    pxy,
-    vpoint_dof,
-    expr_parser,
-    expr_solving,
-    data_collecting,
-)
-from .planar_linkage import norm_path, Planar
-from .number import link_synthesis, contracted_link_synthesis
-from .graph import (
-    Graph,
-    link_assortment,
-    contracted_link_assortment,
-    labeled_enumerate,
-)
-from .planar_check import is_planar
-from .graph_layout import external_loop_layout
-from .atlas import conventional_graph, contracted_graph
-from .expression_parser import (
-    color_names,
-    color_rgb,
-    parse_params,
-    parse_pos,
-    parse_vpoints,
-    parse_vlinks,
-    edges_view,
-    graph2vpoints,
-    PointArgs,
-    LinkArgs,
-)
-from .example import example_list, all_examples
-from .collection import collection_list, all_collections
-from .efd import efd_fitting
-
-=======
->>>>>>> 0ff2423b
 __all__ = [
     '__version__',
     'Coordinate',
@@ -117,7 +68,7 @@
     expr_solving,
     data_collecting,
 )
-from .planar_linkage import Planar
+from .planar_linkage import Planar, norm_path
 from .number import link_synthesis, contracted_link_synthesis
 from .graph import (
     Graph,
