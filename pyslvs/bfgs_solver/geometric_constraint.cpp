--- conflicted
+++ resolved
@@ -245,22 +245,8 @@
     return LinesConstraint(Parallel, line1, line2);
 }
 
-<<<<<<< HEAD
-Constraint ColinearConstraint(Line *line1, Line *line2) {
-    return LinesConstraint(Colinear, line1, line2);
-=======
 Constraint CollinearConstraint(Line *line1, Line *line2) {
-    return _LinesConstraint(Collinear, line1, line2);
-}
-
-static Constraint _PointCircleConstraint(unsigned long type, Point *point1,
-                                         Circle *circle1) {
-    Constraint con{};
-    con.type = type;
-    con.point1 = point1;
-    con.circle1 = circle1;
-    return con;
->>>>>>> b7f5a551
+    return LinesConstraint(Collinear, line1, line2);
 }
 
 Constraint PointOnCircleConstraint(Point *point1, Circle *circle1) {
